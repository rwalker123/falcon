extends PanelContainer
class_name HeightfieldPreview

signal strategic_view_requested
signal ui_zoom_delta(delta: float)
signal ui_zoom_reset
signal unit_scout_requested(x: int, y: int, band_entity_bits: int)
signal unit_found_camp_requested(x: int, y: int)
signal herd_follow_requested(herd_id: String)
signal forage_requested(x: int, y: int, module_key: String)
signal next_turn_requested(steps: int)
signal overlay_changed(key: String)
signal inspector_toggle_requested
signal legend_toggle_requested
signal hex_clicked(col: int, row: int, button_index: int)
signal hex_hovered(col: int, row: int)

const HeightfieldLayer3D := preload("res://src/scripts/HeightfieldLayer3D.gd")
const UnitOverlay3D := preload("res://src/scripts/UnitOverlay3D.gd")
# Removed HudLayerScene and InspectorLayerScene preloads

var _viewport: SubViewport
var _container: SubViewportContainer
var _camera: Camera3D
var _light: DirectionalLight3D
var _heightfield: HeightfieldLayer3D
var _unit_overlay: UnitOverlay3D
var _hover_marker: MeshInstance3D
# Removed _hud_layer and _inspector_layer variables
var _tools_layer: CanvasLayer
var _orbit_drag_active := false
var _pan_drag_active := false
var _last_mouse_position := Vector2.ZERO
var _last_hovered_hex := Vector2i(-1, -1)
const ORBIT_SENSITIVITY := 0.25
const TILT_SENSITIVITY := 0.18
const PAN_SENSITIVITY := 0.05
const SCROLL_ZOOM_STEP := 0.05
const HUD_ZOOM_STEP := 0.05

func _ready() -> void:
    # Ensure we fill the parent
    set_anchors_and_offsets_preset(Control.PRESET_FULL_RECT)
    mouse_filter = Control.MOUSE_FILTER_STOP
    
    var root_window := get_tree().root
    # No need to listen to root size changes, anchors handle it.
    
    # PanelContainer has 'resized' signal, not 'size_changed'
    resized.connect(_on_view_resized)
    
    _container = SubViewportContainer.new()
    _container.size_flags_horizontal = Control.SIZE_EXPAND_FILL
    _container.size_flags_vertical = Control.SIZE_EXPAND_FILL
    _container.anchor_right = 1.0
    _container.anchor_bottom = 1.0
    _container.stretch = true
    _container.mouse_filter = Control.MOUSE_FILTER_PASS
    add_child(_container)
    
    _viewport = SubViewport.new()
    _viewport.own_world_3d = true  # Re-enabled - needed for independent 3D world
    _viewport.size = Vector2i(1920, 1080)  # Set initial size explicitly
    _viewport.handle_input_locally = true
    _viewport.physics_object_picking = false  # Disable to ensure _gui_input works
    _viewport.render_target_update_mode = SubViewport.UPDATE_ALWAYS
    _container.add_child(_viewport)
    
    var env := Environment.new()
    env.background_mode = Environment.BG_COLOR
    env.background_color = Color(0.1, 0.1, 0.3) # Dark Blue
    var world_env := WorldEnvironment.new()
    world_env.environment = env
    _viewport.add_child(world_env)
    
    _heightfield = HeightfieldLayer3D.new()
    _viewport.add_child(_heightfield)
    _heightfield.strategic_view_requested.connect(_on_heightfield_strategic_view_requested)
    
    _unit_overlay = UnitOverlay3D.new()
    _viewport.add_child(_unit_overlay)
    
    _setup_hover_marker()
    
    _load_and_apply_overlay_config()
    
    # Removed internal HUD and Inspector instantiation
    
    _setup_tools_layer()
    
    # Remove debug markers
    # _add_screen_width_markers()

    _camera = Camera3D.new()
    _camera.current = true
    _camera.fov = 55.0
    _camera.position = Vector3(40, 60, 40)
    _viewport.add_child(_camera)
    _camera.look_at(Vector3(40, 0, 26))

    _light = DirectionalLight3D.new()
    _light.light_energy = 2.2
    _light.rotation_degrees = Vector3(-60.0, 35.0, 0.0)
    _viewport.add_child(_light)
    
    # Initial resize handled by anchors
    print("[HUD->Preview] _ready complete. Mode: Control Overlay")
    print("[HUD->Preview] update_snapshot method exists: ", has_method("update_snapshot"))

func _process(delta: float) -> void:
    if not visible or _heightfield == null:
        return
        
    var pan_vec := Vector2.ZERO
    if Input.is_key_pressed(KEY_W) or Input.is_key_pressed(KEY_UP):
        pan_vec.y -= 1.0
    if Input.is_key_pressed(KEY_S) or Input.is_key_pressed(KEY_DOWN):
        pan_vec.y += 1.0
    if Input.is_key_pressed(KEY_A) or Input.is_key_pressed(KEY_LEFT):
        pan_vec.x -= 1.0
    if Input.is_key_pressed(KEY_D) or Input.is_key_pressed(KEY_RIGHT):
        pan_vec.x += 1.0
        
    if pan_vec != Vector2.ZERO:
        var tile_scale := _heightfield.get_tile_scale_value()
        # Adjust speed as needed, using PAN_SENSITIVITY and delta
        # PAN_SENSITIVITY is 0.05, which is for mouse motion (pixels). 
        # For keyboard (continuous), we need a speed factor.
        var speed := 20.0 * tile_scale # Arbitrary speed factor
        _heightfield.adjust_pan(pan_vec.normalized() * speed * delta)

func relay_hud_call(method_name: String, args: Array = []) -> void:
    # No internal HUD to relay to
    pass

func apply_hud_state(state: Dictionary) -> void:
    # No internal HUD to apply state to
    pass

func update_selection(tile_info: Dictionary, unit_data: Dictionary, herd_data: Dictionary) -> void:
    # Main HUD handles selection display
    pass

func update_snapshot(
    heightfield: Dictionary,
    terrain_colors: PackedColorArray,
    overlay_values: PackedFloat32Array,
    overlay_color: Color,
    overlay_key: String,
    grid_width: int,
    grid_height: int,
    units: Array = [],
    herds: Array = [],
    food_sites: Array = []
) -> void:
    if heightfield.is_empty():
        return
    _heightfield.set_heightfield_data(heightfield)
    _heightfield.reset_camera_controls()
    # _update_hud_zoom_label() - Main HUD handles this
    if not terrain_colors.is_empty():
        _heightfield.set_biome_colors(terrain_colors, grid_width, grid_height)
    var overlay_enabled := overlay_key != "" and not overlay_values.is_empty()
    _heightfield.set_overlay_values(overlay_values, grid_width, grid_height, overlay_color, overlay_enabled)
    
    # Create a synthetic snapshot for the overlay
    var snapshot_subset = {
        "units": units,
        "herds": herds,
        "food_modules": food_sites
    }
    _unit_overlay.update_markers(snapshot_subset, _heightfield)
    
    _update_active_overlay_button(overlay_key)
    var wait_frames := 2
    await get_tree().process_frame
    while wait_frames > 0:
        await get_tree().process_frame
        wait_frames -= 1
    _heightfield.fit_camera(_camera)
    _log_camera_state(_camera)
    # _log_hud_panel_state("update_snapshot")

func _on_view_resized() -> void:
    if _viewport != null:
        # _viewport.size handled by stretch=true
        pass

func _on_close_requested() -> void:
    hide()

func _request_strategic_exit() -> void:
    print("[HUD->Preview] _request_strategic_exit called")
    hide()
    emit_signal("strategic_view_requested")
    hide()

func _nudge_zoom(delta: float) -> void:
    if _heightfield == null:
        return
    var current := _heightfield.get_user_zoom_multiplier()
    _heightfield.set_user_zoom_multiplier(current + delta)
    _update_hud_zoom_label()

func _input(event: InputEvent) -> void:
    if not visible or _heightfield == null:
        return

    if event.is_action_pressed("ui_cancel"):
        _request_strategic_exit()
        _mark_input_handled()
        return
    
    if event is InputEventKey and event.pressed:
        if event.keycode == KEY_I:
            emit_signal("inspector_toggle_requested")
            _mark_input_handled()
            return
        if event.keycode == KEY_L:
            emit_signal("legend_toggle_requested")
            _mark_input_handled()
            return
        if event.keycode == KEY_T:
            # Set camera to top-down view
            _set_top_down_view()
            _mark_input_handled()
            return
        if event.keycode == KEY_C:
            # Fit map to window (top-down + fit)
            if _heightfield != null:
                _heightfield.fit_to_view()
            _mark_input_handled()
            return
        # Overlay hotkeys 1-9
        if event.keycode >= KEY_1 and event.keycode <= KEY_9:
            var overlay_idx = event.keycode - KEY_1
            _handle_overlay_hotkey(overlay_idx)
            _mark_input_handled()
            return
    
    # Original _unhandled_input logic for actions and escape
    if event.is_action_pressed("map_switch_strategic_view"):
        _request_strategic_exit()
        _mark_input_handled()
        return
    if event.is_action_pressed("map_toggle_relief"):
        hide()
        _mark_input_handled()
        return
    if event is InputEventKey and event.pressed and event.keycode == KEY_ESCAPE:
        hide()
        _mark_input_handled()
        return
    if event is InputEventMouseButton:
        var mouse_event: InputEventMouseButton = event
        match mouse_event.button_index:
            MOUSE_BUTTON_WHEEL_UP:
                if mouse_event.pressed:
                    _nudge_zoom(-SCROLL_ZOOM_STEP)
                    _mark_input_handled()
                return
            MOUSE_BUTTON_WHEEL_DOWN:
                if mouse_event.pressed:
                    _nudge_zoom(SCROLL_ZOOM_STEP)
                    _mark_input_handled()
                return
            MOUSE_BUTTON_RIGHT:
                _orbit_drag_active = mouse_event.pressed
                _last_mouse_position = mouse_event.position
                _mark_input_handled()
                return
            MOUSE_BUTTON_MIDDLE:
                _pan_drag_active = mouse_event.pressed
                _last_mouse_position = mouse_event.position
                _mark_input_handled()
                return
    elif event is InputEventMouseMotion:
        var motion: InputEventMouseMotion = event
        _handle_hover(motion.position)
        if _orbit_drag_active:
            _heightfield.adjust_orbit(motion.relative.x * ORBIT_SENSITIVITY)
            _heightfield.adjust_tilt(-motion.relative.y * TILT_SENSITIVITY)
            _mark_input_handled()
        elif _pan_drag_active:
            var tile_scale := _heightfield.get_tile_scale_value()
            var pan_delta := Vector2(-motion.relative.x, motion.relative.y) * tile_scale * PAN_SENSITIVITY
            _heightfield.adjust_pan(pan_delta)
            _mark_input_handled()

var _camera_logged := false
func _log_camera_state(camera: Camera3D) -> void:
    if camera == null or _camera_logged:
        return
    var pos := camera.global_transform.origin
    var forward := -camera.global_transform.basis.z
    print("[HeightfieldCamera] pos=(%.2f, %.2f, %.2f) forward=(%.2f, %.2f, %.2f)" % [
        pos.x, pos.y, pos.z, forward.x, forward.y, forward.z
    ])
    _camera_logged = true

func _connect_hud_controls() -> void:
    # Main HUD connections handled by Main.gd
    pass

func _hud_node(path: String) -> Node:
    return null

func _update_hud_zoom_label() -> void:
    # Main HUD handles this
    pass

func _on_hud_zoom_delta(step: float) -> void:
    _nudge_zoom(step * HUD_ZOOM_STEP)

func _on_hud_zoom_reset() -> void:
    if _heightfield == null:
        return
    _heightfield.reset_camera_controls()
    # _update_hud_zoom_label()

func _mark_input_handled() -> void:
    var viewport := get_viewport()
    if viewport != null:
        viewport.set_input_as_handled()

func _on_heightfield_strategic_view_requested() -> void:
    strategic_view_requested.emit()

func sync_view_state(zoom_2d: float, pan_2d: Vector2, hex_radius_2d: float) -> void:
    if _heightfield != null:
        _heightfield.sync_from_2d(zoom_2d, pan_2d, hex_radius_2d)

func _log_hud_panel_state(context: String) -> void:
    pass

func _setup_hover_marker() -> void:
    _hover_marker = MeshInstance3D.new()
    
    # Initialize with empty mesh, will be updated dynamically
    _hover_marker.mesh = ArrayMesh.new()
    
    var material := StandardMaterial3D.new()
    material.albedo_color = Color(0.0, 0.0, 0.0, 0.3)
    material.transparency = BaseMaterial3D.TRANSPARENCY_ALPHA
    material.cull_mode = BaseMaterial3D.CULL_DISABLED
    material.shading_mode = BaseMaterial3D.SHADING_MODE_UNSHADED
    _hover_marker.material_override = material
    
    _hover_marker.visible = false
    _viewport.add_child(_hover_marker)

# --- New Overlay Tools Implementation ---

var _overlay_buttons: Dictionary = {}
var _overlay_keys: Array[String] = [
    "logistics", "sentiment", "corruption", "fog", 
    "culture", "military", "crisis", "elevation", "moisture"
]

func _setup_tools_layer() -> void:
    _tools_layer = CanvasLayer.new()
    _tools_layer.layer = 103 # Above Inspector
    add_child(_tools_layer)
    
    var container := VBoxContainer.new()
    container.mouse_filter = Control.MOUSE_FILTER_IGNORE
    container.anchor_right = 1.0
    container.anchor_bottom = 1.0
    _tools_layer.add_child(container)
    
    # Top bar spacer
    var top_spacer := Control.new()
    top_spacer.custom_minimum_size = Vector2(0, 80)
    top_spacer.mouse_filter = Control.MOUSE_FILTER_IGNORE
    container.add_child(top_spacer)
    
    var row := HBoxContainer.new()
    row.mouse_filter = Control.MOUSE_FILTER_IGNORE
    row.size_flags_horizontal = Control.SIZE_EXPAND_FILL
    container.add_child(row)
    
    # Left spacer
    var left_spacer := Control.new()
    left_spacer.size_flags_horizontal = Control.SIZE_EXPAND_FILL
    left_spacer.mouse_filter = Control.MOUSE_FILTER_IGNORE
    row.add_child(left_spacer)
    
    # Tools Panel
    var panel := PanelContainer.new()
    panel.custom_minimum_size = Vector2(60, 0)
    row.add_child(panel)
    
    var tools_vbox := VBoxContainer.new()
    panel.add_child(tools_vbox)
    
    var title := Label.new()
    title.text = "Overlays"
    title.horizontal_alignment = HORIZONTAL_ALIGNMENT_CENTER
    tools_vbox.add_child(title)
    
    for key in _overlay_keys:
        var btn := Button.new()
        btn.text = key.capitalize()
        btn.toggle_mode = true
        btn.focus_mode = Control.FOCUS_NONE
        btn.pressed.connect(func(): _on_overlay_button_pressed(key))
        tools_vbox.add_child(btn)
        _overlay_buttons[key] = btn
        
    tools_vbox.add_child(HSeparator.new())
    
    var inspector_btn := Button.new()
    inspector_btn.text = "Inspector (I)"
    inspector_btn.focus_mode = Control.FOCUS_NONE
    inspector_btn.pressed.connect(func(): emit_signal("inspector_toggle_requested"))
    tools_vbox.add_child(inspector_btn)

    var legend_btn := Button.new()
    legend_btn.text = "Legend (L)"
    legend_btn.focus_mode = Control.FOCUS_NONE
    legend_btn.pressed.connect(func(): emit_signal("legend_toggle_requested"))
    tools_vbox.add_child(legend_btn)

    # Right spacer (small padding)
    var right_pad := Control.new()
    right_pad.custom_minimum_size = Vector2(16, 0)
    right_pad.mouse_filter = Control.MOUSE_FILTER_IGNORE
    row.add_child(right_pad)

func _on_overlay_button_pressed(key: String) -> void:
    emit_signal("overlay_changed", key)
    _update_active_overlay_button(key)

func _handle_overlay_hotkey(idx: int) -> void:
    if idx >= 0 and idx < _overlay_keys.size():
        var key := _overlay_keys[idx]
        _on_overlay_button_pressed(key)

func _update_active_overlay_button(active_key: String) -> void:
    for key in _overlay_buttons.keys():
        var btn: Button = _overlay_buttons[key]
        btn.set_pressed_no_signal(key == active_key)

func _add_screen_width_markers() -> void:
    var debug_layer = CanvasLayer.new()
    debug_layer.layer = 100
    debug_layer.name = "DebugMarkers"
    add_child(debug_layer)
    
    var screen_size := DisplayServer.screen_get_size()
    var width := float(screen_size.x)
    
    print("[HUD->Preview] Adding fine-grained markers starting at 3400px.")
    
    # Add markers every 100px starting from 3400
    var start_x := 3400
    var end_x := int(width)
    var step := 100
    
    for x in range(start_x, end_x + step, step):
        var marker = ColorRect.new()
        marker.size = Vector2(40, 80)
        marker.position = Vector2(x, 300)
        # Alternate colors for visibility
        marker.color = Color.RED if (x / 100) % 2 == 0 else Color.YELLOW
        
        var label = Label.new()
        label.text = "%d" % x
        label.position = Vector2(0, -30)
        label.modulate = Color.WHITE
        label.add_theme_font_size_override("font_size", 20)
        
        # Background for label
        var lbl_bg = ColorRect.new()
        lbl_bg.color = Color(0, 0, 0, 0.8)
        lbl_bg.set_anchors_and_offsets_preset(Control.PRESET_FULL_RECT)
        lbl_bg.show_behind_parent = true
        label.add_child(lbl_bg)
        
        marker.add_child(label)
        debug_layer.add_child(marker)
        
    # Also keep the 0 marker for reference
    var zero_marker = ColorRect.new()
    zero_marker.size = Vector2(60, 60)
    zero_marker.position = Vector2(0, 300)
    zero_marker.color = Color.GREEN
    var zero_lbl = Label.new()
    zero_lbl.text = "0 px"
    zero_lbl.add_theme_font_size_override("font_size", 24)
    zero_marker.add_child(zero_lbl)
    debug_layer.add_child(zero_marker)


func _set_top_down_view() -> void:
    if _heightfield == null:
        return
    # Set tilt to 90 degrees (straight down)
    _heightfield.adjust_tilt(90.0 - _heightfield.get_tilt_degrees())
    print("[HeightfieldPreview] Set to top-down view")

func _load_and_apply_overlay_config() -> void:
    var config_path = "res://src/data/heightfield_config.json"
    if not FileAccess.file_exists(config_path):
        return
    var file = FileAccess.open(config_path, FileAccess.READ)
    if file == null:
        return
    var text = file.get_as_text()
    var json = JSON.parse_string(text)
    if json is Dictionary:
        _unit_overlay.apply_config(json)

func _gui_input(event: InputEvent) -> void:
    if event is InputEventMouseButton and event.pressed:
        if event.button_index == MOUSE_BUTTON_LEFT or event.button_index == MOUSE_BUTTON_RIGHT:
            _handle_click(event.position, event.button_index)

func _raycast_to_hex(screen_pos: Vector2) -> Vector2i:
    if _viewport == null or _heightfield == null:
        return Vector2i(-1, -1)
        
    var camera := _viewport.get_camera_3d()
    if camera == null:
        return Vector2i(-1, -1)
    
    var world: World3D = _viewport.world_3d
    if world == null:
        world = _viewport.get_world_3d()
        
    if world == null and camera.get_world_3d() != null:
        world = camera.get_world_3d()
        
    if world == null:
        return Vector2i(-1, -1)
    
    # Scale screen position to match the SubViewport's internal resolution
    var local_pos := screen_pos
    if _container != null:
        local_pos = screen_pos - _container.global_position
        
        var viewport_size := Vector2(_viewport.size)
        var container_size := _container.size
        if container_size.x > 0 and container_size.y > 0:
            local_pos.x = local_pos.x * (viewport_size.x / container_size.x)
            local_pos.y = local_pos.y * (viewport_size.y / container_size.y)
        
    if world == null:
        return
        
<<<<<<< HEAD
=======
    if world == null:
        return
        
>>>>>>> 35791cd8
    # Convert screen position to local coordinates relative to the SubViewportContainer
    # This handles the case where the viewport is stretched or offset
    var local_pos := screen_pos
    if _container != null:
        local_pos = screen_pos - _container.global_position
        
        # Scale coordinates to match the SubViewport's internal resolution
        var viewport_size := Vector2(_viewport.size)
        var container_size := _container.size
        if container_size.x > 0 and container_size.y > 0:
            local_pos.x = local_pos.x * (viewport_size.x / container_size.x)
            local_pos.y = local_pos.y * (viewport_size.y / container_size.y)
        
    var from := camera.project_ray_origin(local_pos)
    var to := from + camera.project_ray_normal(local_pos) * 1000.0
    
    var space_state := world.direct_space_state
    if space_state == null:
        return Vector2i(-1, -1)
        
    var query := PhysicsRayQueryParameters3D.create(from, to)
    var result: Dictionary = space_state.intersect_ray(query)
    
    if not result.is_empty():
        var position: Vector3 = result.position
        return _heightfield.world_to_hex(position)
    
    return Vector2i(-1, -1)

func _handle_click(screen_pos: Vector2, button_index: int) -> void:
    var hex := _raycast_to_hex(screen_pos)
    if hex.x >= 0 and hex.y >= 0:
        hex_clicked.emit(hex.x, hex.y, button_index)

func _handle_hover(screen_pos: Vector2) -> void:
    var hex := _raycast_to_hex(screen_pos)
    
    if hex.x < 0 or hex.y < 0:
        if _hover_marker != null:
            _hover_marker.visible = false
        _last_hovered_hex = Vector2i(-1, -1)
        hex_hovered.emit(-1, -1)
        return
    
    # Only rebuild mesh if we're hovering over a different hex
    if hex != _last_hovered_hex:
        _last_hovered_hex = hex
        
        if _hover_marker != null:
            if _heightfield.has_method("get_hex_corners"):
                var corners: PackedVector3Array = _heightfield.get_hex_corners(hex.x, hex.y)
                if corners.size() == 6:
                    var center := _heightfield.get_hex_center(hex.x, hex.y)
                    # Lift slightly above terrain to avoid z-fighting
                    center.y += 0.5
                    
                    # Build mesh in local space relative to center
                    var vertices := PackedVector3Array()
                    vertices.append(Vector3.ZERO) # Center relative to itself
                    
                    for corner in corners:
                        vertices.append(corner - center)
                        
                    var indices := PackedInt32Array()
                    for i in range(6):
                        indices.append(0)
                        indices.append(i + 1)
                        indices.append(((i + 1) % 6) + 1)
                        
                    var arrays: Array = []
                    arrays.resize(Mesh.ARRAY_MAX)
                    arrays[Mesh.ARRAY_VERTEX] = vertices
                    arrays[Mesh.ARRAY_INDEX] = indices
                    
                    var mesh := ArrayMesh.new()
                    mesh.add_surface_from_arrays(Mesh.PRIMITIVE_TRIANGLES, arrays)
                    _hover_marker.mesh = mesh
                    _hover_marker.position = center
                    _hover_marker.scale = Vector3.ONE # Reset scale as we use world coords
                    _hover_marker.visible = true
            else:
                # Fallback to simple positioning if method missing
                var center := _heightfield.get_hex_center(hex.x, hex.y)
                center.y += 0.5
                _hover_marker.position = center
                _hover_marker.visible = true
        
        hex_hovered.emit(hex.x, hex.y)
    else:
        if _hover_marker != null:
            _hover_marker.visible = false
        hex_hovered.emit(-1, -1)<|MERGE_RESOLUTION|>--- conflicted
+++ resolved
@@ -548,12 +548,9 @@
     if world == null:
         return
         
-<<<<<<< HEAD
-=======
     if world == null:
         return
         
->>>>>>> 35791cd8
     # Convert screen position to local coordinates relative to the SubViewportContainer
     # This handles the case where the viewport is stretched or offset
     var local_pos := screen_pos
